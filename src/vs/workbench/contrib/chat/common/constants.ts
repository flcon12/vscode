/*---------------------------------------------------------------------------------------------
 *  Copyright (c) Microsoft Corporation. All rights reserved.
 *  Licensed under the MIT License. See License.txt in the project root for license information.
 *--------------------------------------------------------------------------------------------*/

export enum ChatConfiguration {
	UseFileStorage = 'chat.useFileStorage',
	AgentEnabled = 'chat.agent.enabled',
	Edits2Enabled = 'chat.edits2.enabled',
	ExtensionToolsEnabled = 'chat.extensionTools.enabled',
	EditRequests = 'chat.editRequests',
	EnableMath = 'chat.math.enabled',
<<<<<<< HEAD
	EnginePicker = 'chat.enginePicker',
=======
	CheckpointsEnabled = 'chat.checkpoints.enabled',
>>>>>>> 816021c0
}

/**
 * The "kind" of the chat mode- "Agent" for custom modes.
 */
export enum ChatModeKind {
	Ask = 'ask',
	Edit = 'edit',
	Agent = 'agent'
}

export function validateChatMode(mode: unknown): ChatModeKind | undefined {
	switch (mode) {
		case ChatModeKind.Ask:
		case ChatModeKind.Edit:
		case ChatModeKind.Agent:
			return mode as ChatModeKind;
		default:
			return undefined;
	}
}

export function isChatMode(mode: unknown): mode is ChatModeKind {
	return !!validateChatMode(mode);
}

export type RawChatParticipantLocation = 'panel' | 'terminal' | 'notebook' | 'editing-session';

export enum ChatAgentLocation {
	Panel = 'panel',
	Terminal = 'terminal',
	Notebook = 'notebook',
	Editor = 'editor',
}

export namespace ChatAgentLocation {
	export function fromRaw(value: RawChatParticipantLocation | string): ChatAgentLocation {
		switch (value) {
			case 'panel': return ChatAgentLocation.Panel;
			case 'terminal': return ChatAgentLocation.Terminal;
			case 'notebook': return ChatAgentLocation.Notebook;
			case 'editor': return ChatAgentLocation.Editor;
		}
		return ChatAgentLocation.Panel;
	}
}<|MERGE_RESOLUTION|>--- conflicted
+++ resolved
@@ -10,11 +10,8 @@
 	ExtensionToolsEnabled = 'chat.extensionTools.enabled',
 	EditRequests = 'chat.editRequests',
 	EnableMath = 'chat.math.enabled',
-<<<<<<< HEAD
 	EnginePicker = 'chat.enginePicker',
-=======
 	CheckpointsEnabled = 'chat.checkpoints.enabled',
->>>>>>> 816021c0
 }
 
 /**
