/*---------------------------------------------------------------------------------------------
 *  Copyright (c) Microsoft Corporation. All rights reserved.
 *  Licensed under the MIT License. See License.txt in the project root for license information.
 *--------------------------------------------------------------------------------------------*/

import { IPosition } from './core/position.js';
import { IRange, Range } from './core/range.js';
import { Selection } from './core/selection.js';
import { IModelDecoration, InjectedTextOptions } from './model.js';
import { TextModelEditReason } from './textModelEditReason.js';

/**
 * An event describing that the current language associated with a model has changed.
 */
export interface IModelLanguageChangedEvent {
	/**
	 * Previous language
	 */
	readonly oldLanguage: string;
	/**
	 * New language
	 */
	readonly newLanguage: string;

	/**
	 * Source of the call that caused the event.
	 */
	readonly source: string;
}

/**
 * An event describing that the language configuration associated with a model has changed.
 */
export interface IModelLanguageConfigurationChangedEvent {
}

export interface IModelContentChange {
	/**
	 * The old range that got replaced.
	 */
	readonly range: IRange;
	/**
	 * The offset of the range that got replaced.
	 */
	readonly rangeOffset: number;
	/**
	 * The length of the range that got replaced.
	 */
	readonly rangeLength: number;
	/**
	 * The new text for the range.
	 */
	readonly text: string;
}

/**
 * An event describing a change in the text of a model.
 */
export interface IModelContentChangedEvent {
	/**
	 * The changes are ordered from the end of the document to the beginning, so they should be safe to apply in sequence.
	 */
	readonly changes: IModelContentChange[];
	/**
	 * The (new) end-of-line character.
	 */
	readonly eol: string;
	/**
	 * The new version id the model has transitioned to.
	 */
	readonly versionId: number;
	/**
	 * Flag that indicates that this event was generated while undoing.
	 */
	readonly isUndoing: boolean;
	/**
	 * Flag that indicates that this event was generated while redoing.
	 */
	readonly isRedoing: boolean;
	/**
	 * Flag that indicates that all decorations were lost with this edit.
	 * The model has been reset to a new value.
	 */
	readonly isFlush: boolean;

	/**
	 * Flag that indicates that this event describes an eol change.
	 */
	readonly isEolChange: boolean;

	/**
	 * Detailed reason information for the change
	 * @internal
	 */
	readonly detailedReasons: TextModelEditReason[];

	/**
	 * The sum of these lengths equals changes.length.
	 * The length of this array must equal the length of detailedReasons.
	*/
	readonly detailedReasonsChangeLengths: number[];
}

export interface ISerializedModelContentChangedEvent {
	/**
	 * The changes are ordered from the end of the document to the beginning, so they should be safe to apply in sequence.
	 */
	readonly changes: IModelContentChange[];
	/**
	 * The (new) end-of-line character.
	 */
	readonly eol: string;
	/**
	 * The new version id the model has transitioned to.
	 */
	readonly versionId: number;
	/**
	 * Flag that indicates that this event was generated while undoing.
	 */
	readonly isUndoing: boolean;
	/**
	 * Flag that indicates that this event was generated while redoing.
	 */
	readonly isRedoing: boolean;
	/**
	 * Flag that indicates that all decorations were lost with this edit.
	 * The model has been reset to a new value.
	 */
	readonly isFlush: boolean;

	/**
	 * Flag that indicates that this event describes an eol change.
	 */
	readonly isEolChange: boolean;

	/**
	 * Detailed reason information for the change
	 * @internal
	 */
	readonly detailedReason: Record<string, unknown> | undefined;
}

/**
 * An event describing that model decorations have changed.
 */
export interface IModelDecorationsChangedEvent {
	readonly affectsMinimap: boolean;
	readonly affectsOverviewRuler: boolean;
	readonly affectsGlyphMargin: boolean;
	readonly affectsLineNumber: boolean;
}

/**
 * An event describing that some ranges of lines have been tokenized (their tokens have changed).
 * @internal
 */
export interface IModelTokensChangedEvent {
	readonly semanticTokensApplied: boolean;
	readonly ranges: {
		/**
		 * The start of the range (inclusive)
		 */
		readonly fromLineNumber: number;
		/**
		 * The end of the range (inclusive)
		 */
		readonly toLineNumber: number;
	}[];
}

export interface IModelOptionsChangedEvent {
	readonly tabSize: boolean;
	readonly indentSize: boolean;
	readonly insertSpaces: boolean;
	readonly trimAutoWhitespace: boolean;
}

/**
 * @internal
 */
export const enum RawContentChangedType {
	Flush = 1,
	LineChanged = 2,
	LinesDeleted = 3,
	LinesInserted = 4,
	EOLChanged = 5
}

/**
 * An event describing that a model has been reset to a new value.
 * @internal
 */
export class ModelRawFlush {
	public readonly changeType = RawContentChangedType.Flush;
}

/**
 * Represents text injected on a line
 * @internal
 */
export class LineInjectedText {
	public static applyInjectedText(lineText: string, injectedTexts: LineInjectedText[] | null): string {
		if (!injectedTexts || injectedTexts.length === 0) {
			return lineText;
		}
		let result = '';
		let lastOriginalOffset = 0;
		for (const injectedText of injectedTexts) {
			result += lineText.substring(lastOriginalOffset, injectedText.column - 1);
			lastOriginalOffset = injectedText.column - 1;
			result += injectedText.options.content;
		}
		result += lineText.substring(lastOriginalOffset);
		return result;
	}

	public static fromDecorations(decorations: IModelDecoration[]): LineInjectedText[] {
		const result: LineInjectedText[] = [];
		for (const decoration of decorations) {
			if (decoration.options.before && decoration.options.before.content.length > 0) {
				result.push(new LineInjectedText(
					decoration.ownerId,
					decoration.range.startLineNumber,
					decoration.range.startColumn,
					decoration.options.before,
					0,
				));
			}
			if (decoration.options.after && decoration.options.after.content.length > 0) {
				result.push(new LineInjectedText(
					decoration.ownerId,
					decoration.range.endLineNumber,
					decoration.range.endColumn,
					decoration.options.after,
					1,
				));
			}
		}
		result.sort((a, b) => {
			if (a.lineNumber === b.lineNumber) {
				if (a.column === b.column) {
					return a.order - b.order;
				}
				return a.column - b.column;
			}
			return a.lineNumber - b.lineNumber;
		});
		return result;
	}

	constructor(
		public readonly ownerId: number,
		public readonly lineNumber: number,
		public readonly column: number,
		public readonly options: InjectedTextOptions,
		public readonly order: number
	) { }

	public withText(text: string): LineInjectedText {
		return new LineInjectedText(this.ownerId, this.lineNumber, this.column, { ...this.options, content: text }, this.order);
	}
}

/**
 * An event describing that a line has changed in a model.
 * @internal
 */
export class ModelRawLineChanged {
	public readonly changeType = RawContentChangedType.LineChanged;
	/**
	 * The line that has changed.
	 */
	public readonly oldLineNumber: number;
	/**
	 * The new line number the old one is mapped to
	 */
	public readonly newLineNumber: number;

	constructor(lineNumber: number, newLineNumber: number) {
		this.oldLineNumber = lineNumber;
		this.newLineNumber = newLineNumber;
	}
}


/**
 * An event describing that a line height has changed in the model.
 * @internal
 */
export class ModelLineHeightChanged {
	/**
	 * Editor owner ID
	 */
	public readonly ownerId: number;
	/**
	 * The decoration ID that has changed.
	 */
	public readonly decorationId: string;
	/**
	 * The line that has changed.
	 */
	public readonly lineNumber: number;
	/**
	 * The line height on the line.
	 */
	public readonly lineHeight: number | null;

	constructor(ownerId: number, decorationId: string, lineNumber: number, lineHeight: number | null) {
		this.ownerId = ownerId;
		this.decorationId = decorationId;
		this.lineNumber = lineNumber;
		this.lineHeight = lineHeight;
	}
}

/**
 * An event describing that a line height has changed in the model.
 * @internal
 */
export class ModelFontChanged {
	/**
	 * Editor owner ID
	 */
	public readonly ownerId: number;
	/**
<<<<<<< HEAD
	 * The version ID of the model.
	 */
	public readonly versionId: number;
	/**
=======
>>>>>>> 2c76ee1b
	 * The line that has changed.
	 */
	public readonly lineNumber: number;

<<<<<<< HEAD
	constructor(ownerId: number, versionId: number, lineNumber: number) {
		this.ownerId = ownerId;
		this.versionId = versionId;
=======
	constructor(ownerId: number, lineNumber: number) {
		this.ownerId = ownerId;
>>>>>>> 2c76ee1b
		this.lineNumber = lineNumber;
	}
}

/**
 * An event describing that line(s) have been deleted in a model.
 * @internal
 */
export class ModelRawLinesDeleted {
	public readonly changeType = RawContentChangedType.LinesDeleted;
	/**
	 * At what line the deletion began (inclusive).
	 */
	public readonly fromLineNumber: number;
	/**
	 * At what line the deletion stopped (inclusive).
	 */
	public readonly toLineNumber: number;

	constructor(fromLineNumber: number, toLineNumber: number) {
		this.fromLineNumber = fromLineNumber;
		this.toLineNumber = toLineNumber;
	}
}

/**
 * An event describing that line(s) have been inserted in a model.
 * @internal
 */
export class ModelRawLinesInserted {
	public readonly changeType = RawContentChangedType.LinesInserted;
	/**
	 * Before what line did the insertion begin
	 */
	public readonly oldFromLineNumber: number;
	/**
	 * `toLineNumber` - `fromLineNumber` + 1 denotes the number of lines that were inserted
	 */
	public readonly oldToLineNumber: number;
	/**
	 * The new from line number of the inserted lines.
	 */
	public readonly newFromLineNumber: number;
	/**
	 * The new to line number of the inserted lines.
	 */
	public readonly newToLineNumber: number;

	constructor(oldFromLineNumber: number, oldToLineNumber: number, newFromLineNumber: number, newToLineNumber: number) {
		this.oldFromLineNumber = oldFromLineNumber;
		this.oldToLineNumber = oldToLineNumber;
		this.newFromLineNumber = newFromLineNumber;
		this.newToLineNumber = newToLineNumber;
	}
}

/**
 * An event describing that a model has had its EOL changed.
 * @internal
 */
export class ModelRawEOLChanged {
	public readonly changeType = RawContentChangedType.EOLChanged;
}

/**
 * @internal
 */
export type ModelRawChange = ModelRawFlush | ModelRawLineChanged | ModelRawLinesDeleted | ModelRawLinesInserted | ModelRawEOLChanged;

/**
 * An event describing a change in the text of a model.
 * @internal
 */
export class ModelRawContentChangedEvent {

	public readonly changes: ModelRawChange[];
	/**
	 * The new version id the model has transitioned to.
	 */
	public readonly versionId: number;
	/**
	 * Flag that indicates that this event was generated while undoing.
	 */
	public readonly isUndoing: boolean;
	/**
	 * Flag that indicates that this event was generated while redoing.
	 */
	public readonly isRedoing: boolean;

	public resultingSelection: Selection[] | null;

	constructor(changes: ModelRawChange[], versionId: number, isUndoing: boolean, isRedoing: boolean) {
		this.changes = changes;
		this.versionId = versionId;
		this.isUndoing = isUndoing;
		this.isRedoing = isRedoing;
		this.resultingSelection = null;
	}

	public containsEvent(type: RawContentChangedType): boolean {
		for (let i = 0, len = this.changes.length; i < len; i++) {
			const change = this.changes[i];
			if (change.changeType === type) {
				return true;
			}
		}
		return false;
	}

	public static merge(a: ModelRawContentChangedEvent, b: ModelRawContentChangedEvent): ModelRawContentChangedEvent {
		const changes = ([] as ModelRawChange[]).concat(a.changes).concat(b.changes);
		const versionId = b.versionId;
		const isUndoing = (a.isUndoing || b.isUndoing);
		const isRedoing = (a.isRedoing || b.isRedoing);
		return new ModelRawContentChangedEvent(changes, versionId, isUndoing, isRedoing);
	}
}

/**
 * An event describing a change in injected text.
 * @internal
 */
export class ModelInjectedTextChangedEvent {

	public readonly changes: ModelRawLineChanged[];

	constructor(changes: ModelRawLineChanged[]) {
		this.changes = changes;
	}
}

/**
 * An event describing a change of a line height.
 * @internal
 */
export class ModelLineHeightChangedEvent {

	public readonly changes: ModelLineHeightChanged[];

	constructor(changes: ModelLineHeightChanged[]) {
		this.changes = changes;
	}

	public affects(rangeOrPosition: IRange | IPosition) {
		if (Range.isIRange(rangeOrPosition)) {
			for (const change of this.changes) {
				if (change.lineNumber >= rangeOrPosition.startLineNumber && change.lineNumber <= rangeOrPosition.endLineNumber) {
					return true;
				}
			}
			return false;
		} else {
			for (const change of this.changes) {
				if (change.lineNumber === rangeOrPosition.lineNumber) {
					return true;
				}
			}
			return false;
		}
	}
}

/**
 * An event describing a change in fonts.
 * @internal
 */
export class ModelFontChangedEvent {

	public readonly changes: ModelFontChanged[];

	constructor(changes: ModelFontChanged[]) {
		this.changes = changes;
	}
}

/**
 * @internal
 */
export class InternalModelContentChangeEvent {
	constructor(
		public readonly rawContentChangedEvent: ModelRawContentChangedEvent,
		public readonly contentChangedEvent: IModelContentChangedEvent,
	) { }

	public merge(other: InternalModelContentChangeEvent): InternalModelContentChangeEvent {
		const rawContentChangedEvent = ModelRawContentChangedEvent.merge(this.rawContentChangedEvent, other.rawContentChangedEvent);
		const contentChangedEvent = InternalModelContentChangeEvent._mergeChangeEvents(this.contentChangedEvent, other.contentChangedEvent);
		return new InternalModelContentChangeEvent(rawContentChangedEvent, contentChangedEvent);
	}

	private static _mergeChangeEvents(a: IModelContentChangedEvent, b: IModelContentChangedEvent): IModelContentChangedEvent {
		const changes = ([] as IModelContentChange[]).concat(a.changes).concat(b.changes);
		const eol = b.eol;
		const versionId = b.versionId;
		const isUndoing = (a.isUndoing || b.isUndoing);
		const isRedoing = (a.isRedoing || b.isRedoing);
		const isFlush = (a.isFlush || b.isFlush);
		const isEolChange = a.isEolChange && b.isEolChange; // both must be true to not confuse listeners who skip such edits
		return {
			changes: changes,
			eol: eol,
			isEolChange: isEolChange,
			versionId: versionId,
			isUndoing: isUndoing,
			isRedoing: isRedoing,
			isFlush: isFlush,
			detailedReasons: a.detailedReasons.concat(b.detailedReasons),
			detailedReasonsChangeLengths: a.detailedReasonsChangeLengths.concat(b.detailedReasonsChangeLengths),
		};
	}
}<|MERGE_RESOLUTION|>--- conflicted
+++ resolved
@@ -323,25 +323,12 @@
 	 */
 	public readonly ownerId: number;
 	/**
-<<<<<<< HEAD
-	 * The version ID of the model.
-	 */
-	public readonly versionId: number;
-	/**
-=======
->>>>>>> 2c76ee1b
 	 * The line that has changed.
 	 */
 	public readonly lineNumber: number;
 
-<<<<<<< HEAD
-	constructor(ownerId: number, versionId: number, lineNumber: number) {
-		this.ownerId = ownerId;
-		this.versionId = versionId;
-=======
 	constructor(ownerId: number, lineNumber: number) {
 		this.ownerId = ownerId;
->>>>>>> 2c76ee1b
 		this.lineNumber = lineNumber;
 	}
 }
