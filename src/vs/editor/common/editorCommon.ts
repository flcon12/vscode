/*---------------------------------------------------------------------------------------------
 *  Copyright (c) Microsoft Corporation. All rights reserved.
 *  Licensed under the MIT License. See License.txt in the project root for license information.
 *--------------------------------------------------------------------------------------------*/

import { Event } from '../../base/common/event.js';
import { IMarkdownString } from '../../base/common/htmlContent.js';
import { IDisposable } from '../../base/common/lifecycle.js';
import { ThemeColor } from '../../base/common/themables.js';
import { URI, UriComponents } from '../../base/common/uri.js';
import { IEditorOptions } from './config/editorOptions.js';
import { IDimension } from './core/2d/dimension.js';
import { IPosition, Position } from './core/position.js';
import { IRange, Range } from './core/range.js';
import { ISelection, Selection } from './core/selection.js';
import { IModelDecoration, IModelDecorationsChangeAccessor, IModelDeltaDecoration, ITextModel, IValidEditOperation, OverviewRulerLane, TrackedRangeStickiness } from './model.js';
import { IModelDecorationsChangedEvent } from './textModelEvents.js';
import { ICommandMetadata } from '../../platform/commands/common/commands.js';

/**
 * A builder and helper for edit operations for a command.
 */
export interface IEditOperationBuilder {
	/**
	 * Add a new edit operation (a replace operation).
	 * @param range The range to replace (delete). May be empty to represent a simple insert.
	 * @param text The text to replace with. May be null to represent a simple delete.
	 */
	addEditOperation(range: IRange, text: string | null, forceMoveMarkers?: boolean): void;

	/**
	 * Add a new edit operation (a replace operation).
	 * The inverse edits will be accessible in `ICursorStateComputerData.getInverseEditOperations()`
	 * @param range The range to replace (delete). May be empty to represent a simple insert.
	 * @param text The text to replace with. May be null to represent a simple delete.
	 */
	addTrackedEditOperation(range: IRange, text: string | null, forceMoveMarkers?: boolean): void;

	/**
	 * Track `selection` when applying edit operations.
	 * A best effort will be made to not grow/expand the selection.
	 * An empty selection will clamp to a nearby character.
	 * @param selection The selection to track.
	 * @param trackPreviousOnEmpty If set, and the selection is empty, indicates whether the selection
	 *           should clamp to the previous or the next character.
	 * @return A unique identifier.
	 */
	trackSelection(selection: Selection, trackPreviousOnEmpty?: boolean): string;
}

/**
 * A helper for computing cursor state after a command.
 */
export interface ICursorStateComputerData {
	/**
	 * Get the inverse edit operations of the added edit operations.
	 */
	getInverseEditOperations(): IValidEditOperation[];
	/**
	 * Get a previously tracked selection.
	 * @param id The unique identifier returned by `trackSelection`.
	 * @return The selection.
	 */
	getTrackedSelection(id: string): Selection;
}

/**
 * A command that modifies text / cursor state on a model.
 */
export interface ICommand {

	/**
	 * Signal that this command is inserting automatic whitespace that should be trimmed if possible.
	 * @internal
	 */
	readonly insertsAutoWhitespace?: boolean;

	/**
	 * Get the edit operations needed to execute this command.
	 * @param model The model the command will execute on.
	 * @param builder A helper to collect the needed edit operations and to track selections.
	 */
	getEditOperations(model: ITextModel, builder: IEditOperationBuilder): void;

	/**
	 * Compute the cursor state after the edit operations were applied.
	 * @param model The model the command has executed on.
	 * @param helper A helper to get inverse edit operations and to get previously tracked selections.
	 * @return The cursor state after the command executed.
	 */
	computeCursorState(model: ITextModel, helper: ICursorStateComputerData): Selection;
}

/**
 * A model for the diff editor.
 */
export interface IDiffEditorModel {
	/**
	 * Original model.
	 */
	original: ITextModel;
	/**
	 * Modified model.
	 */
	modified: ITextModel;
}

export interface IDiffEditorViewModel extends IDisposable {
	readonly model: IDiffEditorModel;

	waitForDiff(): Promise<void>;
}

/**
 * An event describing that an editor has had its model reset (i.e. `editor.setModel()`).
 */
export interface IModelChangedEvent {
	/**
	 * The `uri` of the previous model or null.
	 */
	readonly oldModelUrl: URI | null;
	/**
	 * The `uri` of the new model or null.
	 */
	readonly newModelUrl: URI | null;
}

// --- view

export interface IScrollEvent {
	readonly scrollTop: number;
	readonly scrollLeft: number;
	readonly scrollWidth: number;
	readonly scrollHeight: number;

	readonly scrollTopChanged: boolean;
	readonly scrollLeftChanged: boolean;
	readonly scrollWidthChanged: boolean;
	readonly scrollHeightChanged: boolean;
}

export interface IContentSizeChangedEvent {
	readonly contentWidth: number;
	readonly contentHeight: number;

	readonly contentWidthChanged: boolean;
	readonly contentHeightChanged: boolean;
}

/**
 * @internal
 */
export interface ITriggerEditorOperationEvent {
	source: string | null | undefined;
	handlerId: string;
	payload: unknown;
}

export interface INewScrollPosition {
	scrollLeft?: number;
	scrollTop?: number;
}

export interface IEditorAction {
	readonly id: string;
	readonly label: string;
	readonly alias: string;
	readonly metadata: ICommandMetadata | undefined;
	isSupported(): boolean;
	run(args?: unknown): Promise<void>;
}

export type IEditorModel = ITextModel | IDiffEditorModel | IDiffEditorViewModel;

/**
 * A (serializable) state of the cursors.
 */
export interface ICursorState {
	inSelectionMode: boolean;
	selectionStart: IPosition;
	position: IPosition;
}
/**
 * A (serializable) state of the view.
 */
export interface IViewState {
	/** written by previous versions */
	scrollTop?: number;
	/** written by previous versions */
	scrollTopWithoutViewZones?: number;
	scrollLeft: number;
	firstPosition: IPosition;
	firstPositionDeltaTop: number;
}
/**
 * A (serializable) state of the code editor.
 */
export interface ICodeEditorViewState {
	cursorState: ICursorState[];
	viewState: IViewState;
	contributionsState: { [id: string]: any };
}
/**
 * (Serializable) View state for the diff editor.
 */
export interface IDiffEditorViewState {
	original: ICodeEditorViewState | null;
	modified: ICodeEditorViewState | null;
	modelState?: unknown;
}
/**
 * An editor view state.
 */
export type IEditorViewState = ICodeEditorViewState | IDiffEditorViewState;

export const enum ScrollType {
	Smooth = 0,
	Immediate = 1,
}

/**
 * An editor.
 */
export interface IEditor {
	/**
	 * An event emitted when the editor has been disposed.
	 * @event
	 */
	onDidDispose(listener: () => void): IDisposable;

	/**
	 * Dispose the editor.
	 */
	dispose(): void;

	/**
	 * Get a unique id for this editor instance.
	 */
	getId(): string;

	/**
	 * Get a unique numbered id for this editor instance.
	 */
	getNumberId(): number;

	/**
	 * Get the editor type. Please see `EditorType`.
	 * This is to avoid an instanceof check
	 */
	getEditorType(): string;

	/**
	 * Update the editor's options after the editor has been created.
	 */
	updateOptions(newOptions: IEditorOptions): void;

	/**
	 * Indicates that the editor becomes visible.
	 * @internal
	 */
	onVisible(): void;

	/**
	 * Indicates that the editor becomes hidden.
	 * @internal
	 */
	onHide(): void;

	/**
	 * Instructs the editor to remeasure its container. This method should
	 * be called when the container of the editor gets resized.
	 *
	 * If a dimension is passed in, the passed in value will be used.
	 *
	 * By default, this will also render the editor immediately.
	 * If you prefer to delay rendering to the next animation frame, use postponeRendering == true.
	 */
	layout(dimension?: IDimension, postponeRendering?: boolean): void;

	/**
	 * Brings browser focus to the editor text
	 */
	focus(): void;

	/**
	 * Returns true if the text inside this editor is focused (i.e. cursor is blinking).
	 */
	hasTextFocus(): boolean;

	/**
	 * Returns all actions associated with this editor.
	 */
	getSupportedActions(): IEditorAction[];

	/**
	 * Saves current view state of the editor in a serializable object.
	 */
	saveViewState(): IEditorViewState | null;

	/**
	 * Restores the view state of the editor from a serializable object generated by `saveViewState`.
	 */
	restoreViewState(state: IEditorViewState | null): void;

	/**
	 * Given a position, returns a column number that takes tab-widths into account.
	 */
	getVisibleColumnFromPosition(position: IPosition): number;

	/**
	 * Given a position, returns a column number that takes tab-widths into account.
	 * @internal
	 */
	getStatusbarColumn(position: IPosition): number;

	/**
	 * Returns the primary position of the cursor.
	 */
	getPosition(): Position | null;

	/**
	 * Set the primary position of the cursor. This will remove any secondary cursors.
	 * @param position New primary cursor's position
	 * @param source Source of the call that caused the position
	 */
	setPosition(position: IPosition, source?: string): void;

	/**
	 * Scroll vertically as necessary and reveal a line.
	 */
	revealLine(lineNumber: number, scrollType?: ScrollType): void;

	/**
	 * Scroll vertically as necessary and reveal a line centered vertically.
	 */
	revealLineInCenter(lineNumber: number, scrollType?: ScrollType): void;

	/**
	 * Scroll vertically as necessary and reveal a line centered vertically only if it lies outside the viewport.
	 */
	revealLineInCenterIfOutsideViewport(lineNumber: number, scrollType?: ScrollType): void;

	/**
	 * Scroll vertically as necessary and reveal a line close to the top of the viewport,
	 * optimized for viewing a code definition.
	 */
	revealLineNearTop(lineNumber: number, scrollType?: ScrollType): void;

	/**
	 * Scroll vertically or horizontally as necessary and reveal a position.
	 */
	revealPosition(position: IPosition, scrollType?: ScrollType): void;

	/**
	 * Scroll vertically or horizontally as necessary and reveal a position centered vertically.
	 */
	revealPositionInCenter(position: IPosition, scrollType?: ScrollType): void;

	/**
	 * Scroll vertically or horizontally as necessary and reveal a position centered vertically only if it lies outside the viewport.
	 */
	revealPositionInCenterIfOutsideViewport(position: IPosition, scrollType?: ScrollType): void;

	/**
	 * Scroll vertically or horizontally as necessary and reveal a position close to the top of the viewport,
	 * optimized for viewing a code definition.
	 */
	revealPositionNearTop(position: IPosition, scrollType?: ScrollType): void;

	/**
	 * Returns the primary selection of the editor.
	 */
	getSelection(): Selection | null;

	/**
	 * Returns all the selections of the editor.
	 */
	getSelections(): Selection[] | null;

	/**
	 * Set the primary selection of the editor. This will remove any secondary cursors.
	 * @param selection The new selection
	 * @param source Source of the call that caused the selection
	 */
	setSelection(selection: IRange, source?: string): void;
	/**
	 * Set the primary selection of the editor. This will remove any secondary cursors.
	 * @param selection The new selection
	 * @param source Source of the call that caused the selection
	 */
	setSelection(selection: Range, source?: string): void;
	/**
	 * Set the primary selection of the editor. This will remove any secondary cursors.
	 * @param selection The new selection
	 * @param source Source of the call that caused the selection
	 */
	setSelection(selection: ISelection, source?: string): void;
	/**
	 * Set the primary selection of the editor. This will remove any secondary cursors.
	 * @param selection The new selection
	 * @param source Source of the call that caused the selection
	 */
	setSelection(selection: Selection, source?: string): void;

	/**
	 * Set the selections for all the cursors of the editor.
	 * Cursors will be removed or added, as necessary.
	 * @param selections The new selection
	 * @param source Source of the call that caused the selection
	 */
	setSelections(selections: readonly ISelection[], source?: string): void;

	/**
	 * Scroll vertically as necessary and reveal lines.
	 */
	revealLines(startLineNumber: number, endLineNumber: number, scrollType?: ScrollType): void;

	/**
	 * Scroll vertically as necessary and reveal lines centered vertically.
	 */
	revealLinesInCenter(lineNumber: number, endLineNumber: number, scrollType?: ScrollType): void;

	/**
	 * Scroll vertically as necessary and reveal lines centered vertically only if it lies outside the viewport.
	 */
	revealLinesInCenterIfOutsideViewport(lineNumber: number, endLineNumber: number, scrollType?: ScrollType): void;

	/**
	 * Scroll vertically as necessary and reveal lines close to the top of the viewport,
	 * optimized for viewing a code definition.
	 */
	revealLinesNearTop(lineNumber: number, endLineNumber: number, scrollType?: ScrollType): void;

	/**
	 * Scroll vertically or horizontally as necessary and reveal a range.
	 */
	revealRange(range: IRange, scrollType?: ScrollType): void;

	/**
	 * Scroll vertically or horizontally as necessary and reveal a range centered vertically.
	 */
	revealRangeInCenter(range: IRange, scrollType?: ScrollType): void;

	/**
	 * Scroll vertically or horizontally as necessary and reveal a range at the top of the viewport.
	 */
	revealRangeAtTop(range: IRange, scrollType?: ScrollType): void;

	/**
	 * Scroll vertically or horizontally as necessary and reveal a range centered vertically only if it lies outside the viewport.
	 */
	revealRangeInCenterIfOutsideViewport(range: IRange, scrollType?: ScrollType): void;

	/**
	 * Scroll vertically or horizontally as necessary and reveal a range close to the top of the viewport,
	 * optimized for viewing a code definition.
	 */
	revealRangeNearTop(range: IRange, scrollType?: ScrollType): void;

	/**
	 * Scroll vertically or horizontally as necessary and reveal a range close to the top of the viewport,
	 * optimized for viewing a code definition. Only if it lies outside the viewport.
	 */
	revealRangeNearTopIfOutsideViewport(range: IRange, scrollType?: ScrollType): void;

	/**
	 * Directly trigger a handler or an editor action.
	 * @param source The source of the call.
	 * @param handlerId The id of the handler or the id of a contribution.
	 * @param payload Extra data to be sent to the handler.
	 */
	trigger(source: string | null | undefined, handlerId: string, payload: any): void;

	/**
	 * Gets the current model attached to this editor.
	 */
	getModel(): IEditorModel | null;

	/**
	 * Sets the current model attached to this editor.
	 * If the previous model was created by the editor via the value key in the options
	 * literal object, it will be destroyed. Otherwise, if the previous model was set
	 * via setModel, or the model key in the options literal object, the previous model
	 * will not be destroyed.
	 * It is safe to call setModel(null) to simply detach the current model from the editor.
	 */
	setModel(model: IEditorModel | null): void;

	/**
	 * Create a collection of decorations. All decorations added through this collection
	 * will get the ownerId of the editor (meaning they will not show up in other editors).
	 * These decorations will be automatically cleared when the editor's model changes.
	 */
	createDecorationsCollection(decorations?: IModelDeltaDecoration[]): IEditorDecorationsCollection;

	/**
	 * Change the decorations. All decorations added through this changeAccessor
	 * will get the ownerId of the editor (meaning they will not show up in other
	 * editors).
	 * @see {@link ITextModel.changeDecorations}
	 * @internal
	 */
	changeDecorations(callback: (changeAccessor: IModelDecorationsChangeAccessor) => any): any;
}

/**
 * A diff editor.
 *
 * @internal
 */
export interface IDiffEditor extends IEditor {

	/**
	 * Type the getModel() of IEditor.
	 */
	getModel(): IDiffEditorModel | null;

	/**
	 * Get the `original` editor.
	 */
	getOriginalEditor(): IEditor;

	/**
	 * Get the `modified` editor.
	 */
	getModifiedEditor(): IEditor;
}

/**
 * @internal
 */
export interface ICompositeCodeEditor {

	/**
	 * An event that signals that the active editor has changed
	 */
	readonly onDidChangeActiveEditor: Event<ICompositeCodeEditor>;

	/**
	 * The active code editor iff any
	 */
	readonly activeCodeEditor: IEditor | undefined;
	// readonly editors: readonly ICodeEditor[] maybe supported with uris
}

/**
 * A collection of decorations
 */
export interface IEditorDecorationsCollection {
	/**
	 * An event emitted when decorations change in the editor,
	 * but the change is not caused by us setting or clearing the collection.
	 */
	onDidChange: Event<IModelDecorationsChangedEvent>;
	/**
	 * Get the decorations count.
	 */
	length: number;
	/**
	 * Get the range for a decoration.
	 */
	getRange(index: number): Range | null;
	/**
	 * Get all ranges for decorations.
	 */
	getRanges(): Range[];
	/**
	 * Determine if a decoration is in this collection.
	 */
	has(decoration: IModelDecoration): boolean;
	/**
	 * Replace all previous decorations with `newDecorations`.
	 */
	set(newDecorations: readonly IModelDeltaDecoration[]): string[];
	/**
	 * Append `newDecorations` to this collection.
	 */
	append(newDecorations: readonly IModelDeltaDecoration[]): string[];
	/**
	 * Remove all previous decorations.
	 */
	clear(): void;
}

/**
 * An editor contribution that gets created every time a new editor gets created and gets disposed when the editor gets disposed.
 */
export interface IEditorContribution {
	/**
	 * Dispose this contribution.
	 */
	dispose(): void;
	/**
	 * Store view state.
	 */
	saveViewState?(): any;
	/**
	 * Restore view state.
	 */
	restoreViewState?(state: any): void;
}

/**
 * A diff editor contribution that gets created every time a new  diffeditor gets created and gets disposed when the diff editor gets disposed.
 * @internal
 */
export interface IDiffEditorContribution {
	/**
	 * Dispose this contribution.
	 */
	dispose(): void;
}

/**
 * @internal
 */
export function isThemeColor(o: any): o is ThemeColor {
	return o && typeof o.id === 'string';
}

/**
 * @internal
 */
export interface IThemeDecorationRenderOptions {
	backgroundColor?: string | ThemeColor;

	outline?: string;
	outlineColor?: string | ThemeColor;
	outlineStyle?: string;
	outlineWidth?: string;

	border?: string;
	borderColor?: string | ThemeColor;
	borderRadius?: string;
	borderSpacing?: string;
	borderStyle?: string;
	borderWidth?: string;

	fontStyle?: string;
	fontWeight?: string;
	fontFamily?: string;
<<<<<<< HEAD
	fontSize?: number;
=======
	fontSize?: string;
>>>>>>> 2c76ee1b
	lineHeight?: number;
	textDecoration?: string;
	cursor?: string;
	color?: string | ThemeColor;
	opacity?: string;
	letterSpacing?: string;

	gutterIconPath?: UriComponents;
	gutterIconSize?: string;

	overviewRulerColor?: string | ThemeColor;

	/**
	 * @deprecated
	 */
	before?: IContentDecorationRenderOptions;
	/**
	 * @deprecated
	 */
	after?: IContentDecorationRenderOptions;

	/**
	 * @deprecated
	 */
	beforeInjectedText?: IContentDecorationRenderOptions & { affectsLetterSpacing?: boolean };
	/**
	 * @deprecated
	 */
	afterInjectedText?: IContentDecorationRenderOptions & { affectsLetterSpacing?: boolean };
}

/**
 * @internal
 */
export interface IContentDecorationRenderOptions {
	contentText?: string;
	contentIconPath?: UriComponents;

	border?: string;
	borderColor?: string | ThemeColor;
	borderRadius?: string;
	fontStyle?: string;
	fontWeight?: string;
	fontSize?: number;
	fontFamily?: string;
	textDecoration?: string;
	color?: string | ThemeColor;
	backgroundColor?: string | ThemeColor;
	opacity?: string;
	verticalAlign?: string;

	margin?: string;
	padding?: string;
	width?: string;
	height?: string;
}

/**
 * @internal
 */
export interface IDecorationRenderOptions extends IThemeDecorationRenderOptions {
	isWholeLine?: boolean;
	rangeBehavior?: TrackedRangeStickiness;
	overviewRulerLane?: OverviewRulerLane;

	light?: IThemeDecorationRenderOptions;
	dark?: IThemeDecorationRenderOptions;
}

/**
 * @internal
 */
export interface IThemeDecorationInstanceRenderOptions {
	/**
	 * @deprecated
	 */
	before?: IContentDecorationRenderOptions;
	/**
	 * @deprecated
	 */
	after?: IContentDecorationRenderOptions;
}

/**
 * @internal
 */
export interface IDecorationInstanceRenderOptions extends IThemeDecorationInstanceRenderOptions {
	light?: IThemeDecorationInstanceRenderOptions;
	dark?: IThemeDecorationInstanceRenderOptions;
}

/**
 * @internal
 */
export interface IDecorationOptions {
	range: IRange;
	hoverMessage?: IMarkdownString | IMarkdownString[];
	renderOptions?: IDecorationInstanceRenderOptions;
}

/**
 * The type of the `IEditor`.
 */
export const EditorType = {
	ICodeEditor: 'vs.editor.ICodeEditor',
	IDiffEditor: 'vs.editor.IDiffEditor'
};

/**
 * Built-in commands.
 * @internal
 */
export const enum Handler {
	CompositionStart = 'compositionStart',
	CompositionEnd = 'compositionEnd',
	Type = 'type',
	ReplacePreviousChar = 'replacePreviousChar',
	CompositionType = 'compositionType',
	Paste = 'paste',
	Cut = 'cut',
}

/**
 * @internal
 */
export interface TypePayload {
	text: string;
}

/**
 * @internal
 */
export interface ReplacePreviousCharPayload {
	text: string;
	replaceCharCnt: number;
}

/**
 * @internal
 */
export interface CompositionTypePayload {
	text: string;
	replacePrevCharCnt: number;
	replaceNextCharCnt: number;
	positionDelta: number;
}<|MERGE_RESOLUTION|>--- conflicted
+++ resolved
@@ -639,11 +639,7 @@
 	fontStyle?: string;
 	fontWeight?: string;
 	fontFamily?: string;
-<<<<<<< HEAD
-	fontSize?: number;
-=======
 	fontSize?: string;
->>>>>>> 2c76ee1b
 	lineHeight?: number;
 	textDecoration?: string;
 	cursor?: string;
