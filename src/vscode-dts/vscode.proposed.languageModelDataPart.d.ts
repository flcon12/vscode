/*---------------------------------------------------------------------------------------------
 *  Copyright (c) Microsoft Corporation. All rights reserved.
 *  Licensed under the MIT License. See License.txt in the project root for license information.
 *--------------------------------------------------------------------------------------------*/

// version: 1

declare module 'vscode' {

	export interface LanguageModelChat {
		sendRequest(messages: Array<LanguageModelChatMessage | LanguageModelChatMessage2>, options?: LanguageModelChatRequestOptions, token?: CancellationToken): Thenable<LanguageModelChatResponse>;
		countTokens(text: string | LanguageModelChatMessage | LanguageModelChatMessage2, token?: CancellationToken): Thenable<number>;
	}

	/**
	 * Represents a message in a chat. Can assume different roles, like user or assistant.
	 */
	export class LanguageModelChatMessage2 {

		/**
		 * Utility to create a new user message.
		 *
		 * @param content The content of the message.
		 * @param name The optional name of a user for the message.
		 */
		static User(content: string | Array<LanguageModelTextPart | LanguageModelToolResultPart2 | LanguageModelDataPart | LanguageModelExtraDataPart>, name?: string): LanguageModelChatMessage2;

		/**
		 * Utility to create a new assistant message.
		 *
		 * @param content The content of the message.
		 * @param name The optional name of a user for the message.
		 */
		static Assistant(content: string | Array<LanguageModelTextPart | LanguageModelToolCallPart | LanguageModelDataPart | LanguageModelExtraDataPart>, name?: string): LanguageModelChatMessage2;

		/**
		 * The role of this message.
		 */
		role: LanguageModelChatMessageRole;

		/**
		 * A string or heterogeneous array of things that a message can contain as content. Some parts may be message-type
		 * specific for some models.
		 */
		content: Array<LanguageModelTextPart | LanguageModelToolResultPart2 | LanguageModelToolCallPart | LanguageModelDataPart | LanguageModelExtraDataPart>;

		/**
		 * The optional name of a user for this message.
		 */
		name: string | undefined;

		/**
		 * Create a new user message.
		 *
		 * @param role The role of the message.
		 * @param content The content of the message.
		 * @param name The optional name of a user for the message.
		 */
		constructor(role: LanguageModelChatMessageRole, content: string | Array<LanguageModelTextPart | LanguageModelToolResultPart2 | LanguageModelToolCallPart | LanguageModelDataPart | LanguageModelExtraDataPart>, name?: string);
	}

	/**
<<<<<<< HEAD
	 * A language model response part containing an image, returned from a {@link LanguageModelChatResponse}.
=======
	 * A language model response part containing arbitrary data, returned from a {@link LanguageModelChatResponse}.
>>>>>>> cb6da5bc
	 */
	export class LanguageModelDataPart {
		/**
		 * Factory function to create a `LanguageModelDataPart` for an image.
		 * @param data Binary image data
		 * @param mimeType The MIME type of the image
		 */
		static image(data: Uint8Array, mimeType: ChatImageMimeType): LanguageModelDataPart;

		static json(value: object): LanguageModelDataPart;

		static text(value: string): LanguageModelDataPart;

		/**
		 * The mime type which determines how the data property is interpreted.
		 */
		mimeType: string;

		/**
		 * The data of the part.
		 */
		data: Uint8Array;

		/**
		 * Construct a generic data part with the given content.
		 * @param value The data of the part.
		 */
		constructor(data: Uint8Array, mimeType: string);
	}

	/**
	 * Enum for supported image MIME types.
	 */
	export enum ChatImageMimeType {
		PNG = 'image/png',
		JPEG = 'image/jpeg',
		GIF = 'image/gif',
		WEBP = 'image/webp',
		BMP = 'image/bmp',
	}

	/**
	 * Tagging onto this proposal, because otherwise managing two different extensions of LanguageModelChatMessage could be confusing.
	 * A language model response part containing arbitrary model-specific data, returned from a {@link LanguageModelChatResponse}.
	 * TODO@API naming, looking at LanguageModelChatRequestOptions.modelOptions, but LanguageModelModelData is not very good.
	 * LanguageModelOpaqueData from prompt-tsx?
	 */
	export class LanguageModelExtraDataPart {
		/**
		 * The type of data. The allowed values and data types here are model-specific.
		 */
		kind: string;

		/**
		 * Extra model-specific data.
		 */
		data: any;

		/**
		 * Construct an extra data part with the given content.
		 * @param value The image content of the part.
		 */
		constructor(kind: string, data: any);
	}


	/**
	 * The result of a tool call. This is the counterpart of a {@link LanguageModelToolCallPart tool call} and
	 * it can only be included in the content of a User message
	 */
	export class LanguageModelToolResultPart2 {
		/**
		 * The ID of the tool call.
		 *
		 * *Note* that this should match the {@link LanguageModelToolCallPart.callId callId} of a tool call part.
		 */
		callId: string;

		/**
		 * The value of the tool result.
		 */
		content: Array<LanguageModelTextPart | LanguageModelPromptTsxPart | LanguageModelDataPart | unknown>;

		/**
		 * @param callId The ID of the tool call.
		 * @param content The content of the tool result.
		 */
		constructor(callId: string, content: Array<LanguageModelTextPart | LanguageModelPromptTsxPart | LanguageModelDataPart | unknown>);
	}


	/**
	 * A tool that can be invoked by a call to a {@link LanguageModelChat}.
	 */
	export interface LanguageModelTool<T> {
		/**
		 * Invoke the tool with the given input and return a result.
		 *
		 * The provided {@link LanguageModelToolInvocationOptions.input} has been validated against the declared schema.
		 */
		invoke(options: LanguageModelToolInvocationOptions<T>, token: CancellationToken): ProviderResult<LanguageModelToolResult2>;
	}

	/**
 * A result returned from a tool invocation. If using `@vscode/prompt-tsx`, this result may be rendered using a `ToolResult`.
 */
	export class LanguageModelToolResult2 {
		/**
		 * A list of tool result content parts. Includes `unknown` becauses this list may be extended with new content types in
		 * the future.
		 * @see {@link lm.invokeTool}.
		 */
		content: Array<LanguageModelTextPart | LanguageModelPromptTsxPart | LanguageModelDataPart | unknown>;

		/**
		 * Create a LanguageModelToolResult
		 * @param content A list of tool result content parts
		 */
		constructor(content: Array<LanguageModelTextPart | LanguageModelPromptTsxPart | LanguageModelDataPart | unknown>);
	}

	export namespace lm {
		export function invokeTool(name: string, options: LanguageModelToolInvocationOptions<object>, token?: CancellationToken): Thenable<LanguageModelToolResult2>;
	}
}<|MERGE_RESOLUTION|>--- conflicted
+++ resolved
@@ -60,11 +60,7 @@
 	}
 
 	/**
-<<<<<<< HEAD
-	 * A language model response part containing an image, returned from a {@link LanguageModelChatResponse}.
-=======
 	 * A language model response part containing arbitrary data, returned from a {@link LanguageModelChatResponse}.
->>>>>>> cb6da5bc
 	 */
 	export class LanguageModelDataPart {
 		/**
