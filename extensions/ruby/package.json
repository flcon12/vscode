{
	"name": "ruby",
	"version": "0.1.0",
	"publisher": "vscode",
	"engines": { "vscode": "*" },
	"contributes": {
		"languages": [{
			"id": "ruby",
<<<<<<< HEAD
			"extensions": [ ".rb", ".rbx", ".rjs", ".gemspec", ".pp" ],
=======
			"extensions": [ ".rb", ".rbx", ".rjs", ".gemspec", ".pp", ".rake" ],
>>>>>>> 18c4a65c
			"filenames": [ "rakefile", "gemfile" ],
			"aliases": [ "Ruby", "rb" ],
			"configuration": "./ruby.configuration.json"
		}],
		"grammars": [{
			"language": "ruby",
			"scopeName": "source.ruby",
			"path": "./syntaxes/Ruby.plist"
		}]
	}
}<|MERGE_RESOLUTION|>--- conflicted
+++ resolved
@@ -6,11 +6,7 @@
 	"contributes": {
 		"languages": [{
 			"id": "ruby",
-<<<<<<< HEAD
-			"extensions": [ ".rb", ".rbx", ".rjs", ".gemspec", ".pp" ],
-=======
 			"extensions": [ ".rb", ".rbx", ".rjs", ".gemspec", ".pp", ".rake" ],
->>>>>>> 18c4a65c
 			"filenames": [ "rakefile", "gemfile" ],
 			"aliases": [ "Ruby", "rb" ],
 			"configuration": "./ruby.configuration.json"
